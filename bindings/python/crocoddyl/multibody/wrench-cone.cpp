--- conflicted
+++ resolved
@@ -54,16 +54,9 @@
                     bp::make_function(&WrenchCone::set_R), "rotation matrix")
       .add_property("box", bp::make_function(&WrenchCone::get_box, bp::return_internal_reference<>()),
                     bp::make_function(&WrenchCone::set_box), "box size used to define the sole")
-<<<<<<< HEAD
-      .add_property("mu", bp::make_function(&WrenchCone::get_mu, bp::return_value_policy<bp::return_by_value>()),
-                    bp::make_function(&WrenchCone::set_mu), "friction coefficient")
-      .add_property("inner_appr",
-                    bp::make_function(&WrenchCone::get_inner_appr, bp::return_value_policy<bp::return_by_value>()),
-=======
       .add_property("mu", bp::make_function(&WrenchCone::get_mu), bp::make_function(&WrenchCone::set_mu),
                     "friction coefficient")
       .add_property("inner_appr", bp::make_function(&WrenchCone::get_inner_appr),
->>>>>>> f8094633
                     bp::make_function(&WrenchCone::set_inner_appr), "type of friction cone approximation")
       .add_property("min_nforce",
                     bp::make_function(&WrenchCone::get_min_nforce, bp::return_value_policy<bp::return_by_value>()),
