--- conflicted
+++ resolved
@@ -1,11 +1,8 @@
-<<<<<<< HEAD
-=======
 from crocoddyl import ActivationDataSmoothAbs, ActivationModelSmoothAbs
 from crocoddyl import ActivationModelQuad
 from crocoddyl import ActivationModelWeightedQuad
 from crocoddyl.utils import EPS
 from testutils import assertNumDiff
->>>>>>> 7e160284
 import numpy as np
 from crocoddyl import ActivationModelQuad, ActivationModelSmoothAbs, ActivationModelWeightedQuad
 from crocoddyl.utils import EPS
@@ -30,46 +27,16 @@
 
 # - ------------------------------
 # --- Dim 1 ----------------------
-<<<<<<< HEAD
-h = np.sqrt(EPS)
-
-
-def df(am, ad, x):
-    return (am.calc(ad, x + h) - am.calc(ad, x)) / h
-
-
-def ddf(am, ad, x):
-    return (am.calcDiff(ad, x + h)[0] - am.calcDiff(ad, x)[0]) / h
-
-
-=======
 h = np.sqrt(2*EPS)
 def df(am,ad,x):
     return (am.calc(ad,x+h)-am.calc(ad,x))/h
 def ddf(am,ad,x):
     return (am.calcDiff(ad,x+h)[0]-am.calcDiff(ad,x)[0])/h
     
->>>>>>> 7e160284
 am = ActivationModelQuad()
 ad = am.createData()
 x = np.random.rand(1)
 
-<<<<<<< HEAD
-am.calc(ad, x)
-assert (norm(df(am, ad, x) - am.calcDiff(ad, x)[0]) < 1e2 * h)
-assert (norm(ddf(am, ad, x) - am.calcDiff(ad, x)[1]) < 1e2 * h)
-
-am = ActivationModelWeightedQuad(np.random.rand(1))
-ad = am.createData()
-assert (norm(df(am, ad, x) - am.calcDiff(ad, x)[0]) < 1e2 * h)
-assert (norm(ddf(am, ad, x) - am.calcDiff(ad, x)[1]) < 1e2 * h)
-
-am = ActivationModelSmoothAbs()
-ad = am.createData()
-
-assert (norm(df(am, ad, x) - am.calcDiff(ad, x)[0]) < 1e2 * h)
-assert (norm(ddf(am, ad, x) - am.calcDiff(ad, x)[1]) < 1e2 * h)
-=======
 am.calc(ad,x)
 assertNumDiff(df(am, ad, x), am.calcDiff(ad, x)[0], 1e-6) # threshold was 1e-6, is now 1e-6 (see assertNumDiff.__doc__)
 assertNumDiff(ddf(am, ad, x), am.calcDiff(ad, x)[1], 1e-6) # threshold was 1e-6, is now 1e-6 (see assertNumDiff.__doc__)
@@ -83,7 +50,6 @@
 ad = am.createData()
 assertNumDiff(df(am, ad, x), am.calcDiff(ad, x)[0], 1e-6) # threshold was 1e-6, is now 1e-6 (see assertNumDiff.__doc__)
 assertNumDiff(ddf(am, ad, x), am.calcDiff(ad, x)[1], 1e-6) # threshold was 1e-6, is now 1e-6 (see assertNumDiff.__doc__)
->>>>>>> 7e160284
 
 # - ------------------------------
 # --- Dim N ----------------------
@@ -114,24 +80,6 @@
 
 am = ActivationModelQuad()
 ad = am.createData()
-<<<<<<< HEAD
-J = df(am, ad, x)
-H = ddf(am, ad, x)
-assert (norm(np.diag(J.diagonal()) - J) < 1e2 * h)
-assert (norm(np.diag(H.diagonal()) - H) < 1e2 * h)
-assert (norm(df(am, ad, x).diagonal() - am.calcDiff(ad, x)[0]) < 1e2 * h)
-assert (norm(ddf(am, ad, x).diagonal() - am.calcDiff(ad, x)[1][:, 0]) < 1e2 * h)
-
-am = ActivationModelWeightedQuad(np.random.rand(len(x)))
-ad = am.createData()
-assert (norm(df(am, ad, x).diagonal() - am.calcDiff(ad, x)[0]) < 1e2 * h)
-assert (norm(ddf(am, ad, x).diagonal() - am.calcDiff(ad, x)[1][:, 0]) < 1e2 * h)
-
-am = ActivationModelSmoothAbs()
-ad = am.createData()
-assert (norm(df(am, ad, x).diagonal() - am.calcDiff(ad, x)[0]) < 1e2 * h)
-assert (norm(ddf(am, ad, x).diagonal() - am.calcDiff(ad, x)[1][:, 0]) < 1e2 * h)
-=======
 J = df(am,ad,x)
 H = ddf(am,ad,x)
 assertNumDiff(np.diag(J.diagonal()), J, 5e-8) # threshold was 1e-9, is now 5e-8 (see assertNumDiff.__doc__)
@@ -148,5 +96,4 @@
 am = ActivationModelSmoothAbs()
 ad = am.createData()
 assertNumDiff(df(am, ad, x).diagonal(), am.calcDiff(ad, x)[0], np.sqrt(2*EPS)) # threshold was 1e-6, is now 2.11e-8 (see assertNumDiff.__doc__)
-assertNumDiff(ddf(am, ad, x).diagonal(), am.calcDiff(ad, x)[1][:, 0], np.sqrt(2*EPS)) # threshold was 1e-6, is now 2.11e-8 (see assertNumDiff.__doc__)
->>>>>>> 7e160284
+assertNumDiff(ddf(am, ad, x).diagonal(), am.calcDiff(ad, x)[1][:, 0], np.sqrt(2*EPS)) # threshold was 1e-6, is now 2.11e-8 (see assertNumDiff.__doc__)