--- conflicted
+++ resolved
@@ -1,24 +1,9 @@
 import copy
 import unittest
-<<<<<<< HEAD
-
-=======
-from crocoddyl import ActionModelLQR
-from crocoddyl import ShootingProblem
-from crocoddyl import SolverKKT, SolverDDP, SolverFDDP
-from crocoddyl import ActionModelUnicycle, ActionModelUnicycleVar
->>>>>>> 9c22a62d
+
 import numpy as np
-# --- TEST DDP ---
-# ---------------------------------------------------
-# ---------------------------------------------------
-# ---------------------------------------------------
-# --- TEST DDP ---
-# ---------------------------------------------------
-# ---------------------------------------------------
-# ---------------------------------------------------
 from crocoddyl import (ActionModelLQR, ActionModelUnicycle, ActionModelUnicycleVar, ShootingProblem, SolverDDP,
-                       SolverKKT)
+                       SolverFDDP, SolverKKT)
 from numpy.linalg import eig, inv, norm
 
 
@@ -228,21 +213,6 @@
     plt.axis([-ax, ax, -ax, ax])
     plt.show()
 
-<<<<<<< HEAD
-model = ActionModelLQR(1, 1)
-data = model.createData()
-# model = ActionModelUnicycle()
-nx, nu = model.nx, model.nu
-
-=======
-
-
-            
-# --- TEST DDP ---
-# ---------------------------------------------------
-# ---------------------------------------------------
-# ---------------------------------------------------
->>>>>>> 9c22a62d
 model = ActionModelLQR(1, 1, driftFree=False)
 data = model.createData()
 # model = ActionModelUnicycle()
@@ -737,9 +707,6 @@
 
 # --- REG INTEGRATIVE TEST ---
 
-<<<<<<< HEAD
-=======
-
 # -------------------------------------------------------------------
 # --- test invalid direction computed in backward pass --------------
 # -------------------------------------------------------------------
@@ -748,13 +715,13 @@
 nu = model.nu
 T = 5
 
-runningModels = [model]*T
-problem = ShootingProblem(model.State.zero()+1, runningModels, model)
+runningModels = [model] * T
+problem = ShootingProblem(model.State.zero() + 1, runningModels, model)
 
 # Make artificially Quu=0 at T-1
 Vxx_T = problem.terminalModel.Lxx
-Fu_T_1 = problem.runningModels[T-1].Fu
-problem.runningModels[T-2].Luu = -np.dot(np.dot(Fu_T_1.T, Vxx_T), Fu_T_1)
+Fu_T_1 = problem.runningModels[T - 1].Fu
+problem.runningModels[T - 2].Luu = -np.dot(np.dot(Fu_T_1.T, Vxx_T), Fu_T_1)
 
 ddp = SolverDDP(problem)
 fddp = SolverFDDP(problem)
@@ -763,9 +730,8 @@
 ddp.regMax = 1e-5
 fddp.regMax = 1e-5
 
-assert(not ddp.solve()[2])
-assert(not fddp.solve()[2])
-
->>>>>>> 9c22a62d
+assert (not ddp.solve()[2])
+assert (not fddp.solve()[2])
+
 if __name__ == '__main__':
     unittest.main()